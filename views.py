import urllib.parse
import json

from django.shortcuts import render_to_response, redirect
from django.template.context import RequestContext
from django.http import HttpResponse
from django.contrib.auth.decorators import login_required
from django.contrib.auth.views import login as django_login
from django.conf import settings
from django.contrib.auth import REDIRECT_FIELD_NAME

from course.models import Course, CourseInstance,\
    get_visible_open_course_instances
<<<<<<< HEAD
=======
# from oauth_provider.decorators import oauth_required
>>>>>>> 8232e18b
from django.utils.datetime_safe import datetime

def login(request):
    """
    This login view is a wrapper for the default login view in Django. This view checks if the user
    is already authenticated and if so, it redirects the user straight to the page he/she was
    trying to access. If no page is accessed, the user is redirected to default address.

    If the user has not yet been authenticated, this view will call the default view in Django.
    """
    if request.user.is_authenticated():
        # User is authenticated so we'll just redirect. The following checks for the redirect url
        # are borrowed from django.contrib.auth.views.login.
        redirect_to = request.REQUEST.get(REDIRECT_FIELD_NAME, '')
        netloc = urllib.parse.urlparse(redirect_to)[1]

        # Use default setting if redirect_to is empty
        if not redirect_to:
            redirect_to = settings.LOGIN_REDIRECT_URL

        # Security check -- don't allow redirection to a different host.
        elif netloc and netloc != request.get_host():
            redirect_to = settings.LOGIN_REDIRECT_URL

        return redirect(redirect_to)

    return django_login(request, template_name="aaltoplus/login.html")

def home(request):
    open_instances = CourseInstance.objects.filter(ending_time__gte=datetime.now())

    if request.user.is_authenticated():
        instances = get_visible_open_course_instances(
            request.user.userprofile)
    else:
        instances = get_visible_open_course_instances()

    context = RequestContext(request, {"instances": instances})
    return render_to_response("aaltoplus/home.html", context)

def privacy(request):
    context = RequestContext(request)
    return render_to_response("aaltoplus/privacy.html", context)

<<<<<<< HEAD
#TODO required oauth before
def verify_credentials(request):
    json_str = json.dumps({"screen_name": request.user.username})
    return HttpResponse(json_str, content_type="text/plain")
=======
# @oauth_required
# def verify_credentials(request):
#     json_str = json.dumps({"screen_name": request.user.username})
#     return HttpResponse(json_str, content_type="text/plain")
>>>>>>> 8232e18b
<|MERGE_RESOLUTION|>--- conflicted
+++ resolved
@@ -11,10 +11,7 @@
 
 from course.models import Course, CourseInstance,\
     get_visible_open_course_instances
-<<<<<<< HEAD
-=======
 # from oauth_provider.decorators import oauth_required
->>>>>>> 8232e18b
 from django.utils.datetime_safe import datetime
 
 def login(request):
@@ -59,14 +56,7 @@
     context = RequestContext(request)
     return render_to_response("aaltoplus/privacy.html", context)
 
-<<<<<<< HEAD
-#TODO required oauth before
-def verify_credentials(request):
-    json_str = json.dumps({"screen_name": request.user.username})
-    return HttpResponse(json_str, content_type="text/plain")
-=======
 # @oauth_required
 # def verify_credentials(request):
 #     json_str = json.dumps({"screen_name": request.user.username})
-#     return HttpResponse(json_str, content_type="text/plain")
->>>>>>> 8232e18b
+#     return HttpResponse(json_str, content_type="text/plain")