--- conflicted
+++ resolved
@@ -4,26 +4,15 @@
 
 cd ..
 
-<<<<<<< HEAD
-python3 venv_bootstrap.py ../aplusenv              # create the virtualenv
-
-../aplusenv/bin/python manage.py syncdb --noinput # create the sqlite database TODO:syncdb is deprecated
-../aplusenv/bin/python manage.py migrate course   # first do migrations to the course...
-../aplusenv/bin/python manage.py migrate          # ...then for the rest
-mkdir course/fixtures
-cp doc/initial_data.json course/fixtures/         # copy initial course data...
-../aplusenv/bin/python manage.py migrate course   # ...and get it do db
-=======
 VENV_DIR=../aplusenv
 VENV_PYTHON=$VENV_DIR/bin/python
 
->>>>>>> 9b053c9e
 
 # (re)create test environment
 if [ -d $VENV_DIR ]; then
     rm -R $VENV_DIR
 fi
-python venv_bootstrap.py $VENV_DIR
+python3 venv_bootstrap.py $VENV_DIR
 
 # (re)create the database
 if [ -f aplus.db ]; then
