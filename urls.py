--- conflicted
+++ resolved
@@ -26,14 +26,9 @@
     (r'^api/', include('api_urls')),
     (r'^userprofile/', include('userprofile.urls')),
     (r'^apps/', include('apps.urls')),
-<<<<<<< HEAD
+    (r'^oembed/', include('oembed.urls')),
 
     # Uncomment the admin/doc line below and add 'django.contrib.admindocs'
-=======
-    (r'^oembed/', include('oembed.urls')),
-    
-    # Uncomment the admin/doc line below and add 'django.contrib.admindocs' 
->>>>>>> d8343db9
     # to INSTALLED_APPS to enable admin documentation:
     # (r'^admin/doc/', include('django.contrib.admindocs.urls')),
 
