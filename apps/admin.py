from django.contrib import admin
from models import *


<<<<<<< HEAD
class ExternalIFrameTabAdmin(admin.ModelAdmin):
    pass
admin.site.register(ExternalIFrameTab, ExternalIFrameTabAdmin)
=======
class EmbeddedTabAdmin(admin.ModelAdmin):
    pass
admin.site.register(EmbeddedTab, EmbeddedTabAdmin)
>>>>>>> 0426cae4


class RSSPluginAdmin(admin.ModelAdmin):
    pass
admin.site.register(RSSPlugin, RSSPluginAdmin)


class IFrameToServicePluginAdmin(admin.ModelAdmin):
    pass
admin.site.register(IFrameToServicePlugin, IFrameToServicePluginAdmin)
<|MERGE_RESOLUTION|>--- conflicted
+++ resolved
@@ -2,15 +2,14 @@
 from models import *
 
 
-<<<<<<< HEAD
 class ExternalIFrameTabAdmin(admin.ModelAdmin):
     pass
 admin.site.register(ExternalIFrameTab, ExternalIFrameTabAdmin)
-=======
+
+
 class EmbeddedTabAdmin(admin.ModelAdmin):
     pass
 admin.site.register(EmbeddedTab, EmbeddedTabAdmin)
->>>>>>> 0426cae4
 
 
 class RSSPluginAdmin(admin.ModelAdmin):
