--- conflicted
+++ resolved
@@ -1,14 +1,10 @@
 # Python
-<<<<<<< HEAD
 import urllib.request, urllib.parse, urllib.error
-import urllib.request, urllib.error, urllib.parse
-=======
->>>>>>> 9b053c9e
 import hmac
 import hashlib
 from datetime import datetime, timedelta
 
-# Django 
+# Django
 from django.db.models.aggregates import Avg, Max, Count, Sum
 from django.core.exceptions import ValidationError
 from django.conf import settings
@@ -24,24 +20,24 @@
 from userprofile.models import UserProfile
 
 class CourseModule(models.Model):
-    """ 
-    CourseModule objects connect learning objects to logical sets of each other and 
-    course instances. They also contain information about the opening times and 
-    deadlines for exercises. 
+    """
+    CourseModule objects connect learning objects to logical sets of each other and
+    course instances. They also contain information about the opening times and
+    deadlines for exercises.
     """
     name                    = models.CharField(max_length=255)
     points_to_pass          = models.PositiveIntegerField(default=0)
-    
+
     # A textual introduction to this exercise round
     introduction            = models.TextField(blank=True)
-    
+
     # Relations
     course_instance         = models.ForeignKey(CourseInstance, related_name="course_modules")
-    
+
     # Fields related to the opening of the rounds
     opening_time            = models.DateTimeField(default=datetime.now)
     closing_time            = models.DateTimeField(default=datetime.now)
-    
+
     """
     Functionality related to early bonuses has been disabled. The following lines
     are commented out so that they can be restored later if necessary.
@@ -387,43 +383,7 @@
 
         when = when or datetime.now()
 
-<<<<<<< HEAD
-        if not self.is_open(when=when):
-            # Lets check if there are DeadlineExceptions for the given
-            # students.
-            dlr_deviations = DeadlineRuleDeviation.objects.filter(
-                exercise=self,
-                submitter__in=students).distinct()
-
-            if len(dlr_deviations) > 0:
-                # Now we need to check if there are enough extra time given for
-                # each of the students.
-                base_dl = self.get_deadline()
-                # Initialise the dict with Falses meaning that the exercise is
-                # closed for each of the students.
-                is_open_booleans_by_submitters = {s: False for s in students}
-
-                for dlrd in dlr_deviations:
-                    if when <= base_dl + dlrd.get_extra_time():
-                        assert(
-                            dlrd.submitter in is_open_booleans_by_submitters)
-                        is_open_booleans_by_submitters[dlrd.submitter] = True
-
-                if False in list(is_open_booleans_by_submitters.values()):
-                    # Not all the submitters had enough extra time given.
-                    return False
-                else:
-                    # All the submitters had enough extra time given.
-                    return True
-            else:
-                # No exceptions for any of the submitters.
-                return False
-
-        else:
-            # The exercise is open for given students in given time.
-=======
         if self.is_open(when=when):
->>>>>>> 9b053c9e
             return True
 
         # Lets check if there are DeadlineExceptions for the given students.
@@ -447,12 +407,12 @@
     def is_submission_allowed(self, students):
         """
         Returns True or False based whether the submission to this exercise is allowed or not based on the parameters.
-        
+
         @param students: the userprofiles of the students who are submitting this exercise
         @return: boolean indicating if submissions should be accepted
         @return: errors as a list of strings
         """
-        
+
         errors = []
 
         # Check if the number of students is allowed for this exercise
@@ -480,7 +440,7 @@
                 or self.course_module.course_instance.course.is_teacher(students[0])
                 or self.course_module.course_instance.is_assistant(students[0]))):
             errors.append('This exercise is not open for submissions.')
-       
+
         if not allowed_group_size:
             errors.append(_('This exercise can be submitted in groups of %d to %d students. ') % (self.min_group_size, self.max_group_size)
                         + _('The size of your current group is %d.') % len(students))
@@ -510,19 +470,19 @@
         @param submission_url: the URL where the service may return grading details
         """
         full_url        = settings.BASE_URL + submission_url
-        
+
         params          = {
                             "max_points"     : self.max_points,
                             "submission_url" : full_url,
                           }
-        
+
         # If there is already a question mark in the url, use ampersand as delimiter. Otherwise 
         # use question mark.
         delimiter       = ("?", "&")["?" in self.service_url]
         
         url             = self.service_url + delimiter + urllib.parse.urlencode(params)
         return url
-    
+
     def get_submissions_for_student(self, userprofile):
         """ 
         Returns all submissions for the given user profile for this exercise.
@@ -531,13 +491,13 @@
         @return: a QuerySet of matching submissions 
         """
         return userprofile.submissions.filter(exercise=self)
-    
+
     def __unicode__(self):
         return self.name
     
     def get_absolute_url(self):
         return reverse("exercise.views.view_exercise", kwargs={"exercise_id": self.id})
-    
+
     def get_submission_parameters_for_students(self, students):
         '''
         @param students: a QuerySet of UserProfiles
@@ -564,7 +524,7 @@
             "exercise_id": self.id,
             "hash": hash}
         )
-    
+
     def __get_summary(self):
         """
         Returns a dictionary which has summarized statistics of this exercise. The dictionary is
