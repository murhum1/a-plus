--- conflicted
+++ resolved
@@ -162,17 +162,7 @@
         self.assertFalse(self.past_course_instance in self.course.get_visible_open_instances(self.user.get_profile()))
         self.assertTrue(self.current_course_instance in self.course.get_visible_open_instances(self.user.get_profile()))
         self.assertTrue(self.future_course_instance in self.course.get_visible_open_instances(self.user.get_profile()))
-        
-<<<<<<< HEAD
-        self.assertFalse(user.userprofile in self.course_instance.get_course_staff())
-        self.course_instance.assistants.add(user.userprofile)
-        self.assertTrue(user.userprofile in self.course_instance.get_course_staff())
-        self.course_instance.assistants.clear()
-        self.assertFalse(user.userprofile in self.course_instance.get_course_staff())
-        self.course.teachers.add(user.userprofile)
-        self.assertTrue(user.userprofile in self.course_instance.get_course_staff())
-    
-=======
+
     def test_course_breadcrumb(self):
         breadcrumb = self.course.get_breadcrumb()
         self.assertEqual(1, len(breadcrumb))
@@ -190,7 +180,6 @@
         self.assertEqual("Fall 2011 day 1", breadcrumb[1][0])
         self.assertEqual("/course/Course-Url/T-00.1000_d1/", breadcrumb[1][1])
 
->>>>>>> 9b053c9e
     def test_course_views(self):
         # Test viewing a course without logging in
         response = self.client.get(self.course.get_absolute_url())
